"""
Access information about data in NASA's EarthData Cloud system using the
CMR Web API.
"""

import requests

"""
set 'verbose'' in main(), etc., and it affects various functions
"""
verbose: bool = False


class CMRException(Exception):
    """When CMR returns an error"""

    def __init__(self, status, message="No error message given"):
        self.status = status
        self.message = message

    def __str__(self):
        return f'CMR Exception HTTP status: {self.status} - {self.message}'


def print_collection_granules(json_resp):
    """
    Print the granule ID, the producer id and the title for each granule
    Deprecated; Not used
    """
    for entry in json_resp["feed"]["entry"]:
        print(f'ID: {entry["id"]} - {entry["producer_granule_id"]} - {entry["title"]}')


def print_provider_collections(json_resp):
    """
    Print the provider collection IDs based in the json response
    Deprecated
    """
    for entry in json_resp["feed"]["entry"]:
        print(f'ID: {entry["id"]} - {entry["title"]}')


def collection_granules_dict(json_resp):
    """
    :param json_resp: CMR JSON response
    :return: A dictionary with the Granule id indexing the producer granule id and granule title
    :rtype: dict
    """
    dict_resp = {}
    for entry in json_resp["feed"]["entry"]:
        if "producer_granule_id" in dict_resp:  # some granule records lack "producer_granule_id". jhrg 9/4/22
            dict_resp[entry["id"]] = (entry["title"], entry["producer_granule_id"])
        else:
            dict_resp[entry["id"]] = entry["title"]
    return dict_resp


def provider_collections_dict(json_resp):
    """
    Extract collection IDs and Titles from CMR JSON

    :param json_resp: CMR JSON response
    :return: The provider collection IDs and title in a dictionary
    :rtype: dict
    """
    dict_resp = {}
    for entry in json_resp["feed"]["entry"]:
        dict_resp[entry["id"]] = entry["title"]
    return dict_resp


def granule_ur_dict(json_resp):
    """
    Extract Related URLs from CMR JSON UMM

    :param json_resp: CMR JSON UMM response
    :return: The granule UR related URL info in a dictionary. Only 'GET DATA' and 'USE SERVICE API'
        type URLs are included. Each is indexed using 'URL1', ..., 'URLn.'
    :rtype: dict
    """
    dict_resp = {}
    i = 1
    for item in json_resp["items"]:
        for r_url in item["umm"]["RelatedUrls"]:
            if "Type" in r_url and r_url["Type"] in ('GET DATA', 'USE SERVICE API'):
                dict_resp[f'URL{i}'] = r_url["URL"]
                i += 1
    return dict_resp


def merge(dict1, dict2):
    """
    Merge dictionaries, preserve key order
    See https://www.geeksforgeeks.org/python-merging-two-dictionaries/

    :param dict1:
    :param dict2:
    :returns: The dict1, modified so the entries in dict2 have been appended
    :rtype: dict
    """
    for i in dict2.keys():
        dict1[i] = dict2[i]
    return dict1


def convert(a):
    """
    Convert and array of 2N things to a dictionary of N entries
    See https://www.geeksforgeeks.org/python-convert-a-list-to-dictionary/

    :param: a: The Array to convert
    :return: The resulting dictionary
    :rtype: dict
    """
    it = iter(a)
    res_dct = dict(zip(it, it))
    return res_dct


def process_request(cmr_query_url, response_processor, first_last=False, page_size=10, page_num=0):
    """
    The generic part of a CMR request. Make the request, print some stuff
    and return the number of entries. The page_size parameter is there so that paged responses
    can be handled. By default, CMR returns 10 entry items per page.

    :param cmr_query_url: The whole URL, query params and all
    :param response_processor: A function that will process the returned json response
    :param first_last: Only return the first and last granule if set to true
    :param page_size: The number of entries per page from CMR. The default is the CMR
        default value.
    :param page_num: Return an explicit page of the query response. If not given, gets all
        the pages
    :returns: A dictionary of entries
    """
    page = 1 if page_num == 0 else page_num
    entries_dict = {}
    while True:
        # By default, requests uses cookies, supports OAuth2 and reads username and password
        # from a ~/.netrc file.
        r = requests.get(f'{cmr_query_url}&page_num={page}&page_size={page_size}')
        page += 1  # if page_num was explicitly set, this is not needed

        if verbose > 0:
            print(f'CMR Query URL: {cmr_query_url}')
            print(f'Status code: {r.status_code}')
            print(f'text: {r.text}')

        if r.status_code != 200:
            # JSON returned on error: {'errors': ['Collection-concept-id [ECCO Ocean ...']}
            raise CMRException(r.status_code, r.json()["errors"][0])

        json_resp = r.json()
        if "feed" in json_resp and "entry" in json_resp["feed"]:  # 'feed' is for the json response
            entries = len(json_resp["feed"]["entry"])
        elif "items" in json_resp:  # 'items' is for json_umm
            entries = len(json_resp["items"])
        else:
            raise CMRException(200, "cmr.process_request does not know how to decode the response")

        entries_pg = {}
        if entries > 0:
<<<<<<< HEAD
            entries_pg = response_processor(json_resp)  # The response_processor() is passed in
            entries_dict = merge(entries_dict, entries_pg)
            
        if page_num != 0 or len(entries_pg) < page_size:
=======
            entries = response_processor(json_resp)   # The response_processor() is passed in
            entries_dict = merge(entries_dict, entries)

        if page_num != 0 or len(entries) < page_size:
>>>>>>> 03e6cfd6
            break

    if first_last:
        granule_dict = {0: list(entries_dict.items())[0], 1: list(entries_dict.items())[-1]}
        return granule_dict
    else:
        return entries_dict


def get_test_format(provider_id, opendap=True, pretty=False, service='cmr.earthdata.nasa.gov'):
    """
    Take the collections for a provider and get the first and last granule for each one.

    :param provider_id: The string ID for a given EDC provider (e.g., ORNL_CLOUD)
    :return: A dictionary of entries formatted as 'Provider, Collection, Granule'
    """

    pretty = '&pretty=true' if pretty else ''
    opendap = '&has_opendap_url=true' if opendap else ''
    cmr_query_url = f'https://{service}/search/collections.json?provider={provider_id}{opendap}{pretty}'

    collect_dict = {}
    granule_dict = {}
    test_dict = {}

    # Get the list of collections
    collect_dict = process_request(cmr_query_url, provider_collections_dict, page_size=500)
    # Loop through the collections and get the first and last granule of each
    i = 0
    for collection in collect_dict.keys():
        cmr_query_url = f'https://{service}/search/granules.json?concept_id={collection}{pretty}'
        granule_dict = process_request(cmr_query_url, collection_granules_dict, first_last=True, page_size=500)
        #test_dict[i] = {provider_id, collection, granule_dict[0]}
        test_dict[i] = {granule_dict[0], collection, provider_id}
        test_dict[i + 1] = {granule_dict[1], collection, provider_id}
        #test_dict[i + 1] = {provider_id, collection, granule_dict[1]}
        print(f'{list(test_dict.items())[i]}')
        print(f'{list(test_dict.items())[i+1]}')
        i += 2

    return test_dict


def get_provider_collections(provider_id, opendap=False, pretty=False, service='cmr.earthdata.nasa.gov'):
    """
    Get all the collections for a given provider.

    :param provider_id: The string ID for a given EDC provider (e.g., ORNL_CLOUD)
    :param opendap: If true, return only the collections with OPeNDAP URLS
    :param pretty: request a 'pretty' version of the response from the service. default False
    :param service: The URL of the service to query (default cmr.earthdata.nasa.gov)
    :returns: The total number of entries
    """

    pretty = '&pretty=true' if pretty else ''
    opendap = '&has_opendap_url=true' if opendap else ''
    cmr_query_url = f'https://{service}/search/collections.json?provider={provider_id}{opendap}{pretty}'
    return process_request(cmr_query_url, provider_collections_dict, page_size=500)


def get_collection_entry(concept_id, pretty=False, service='cmr.earthdata.nasa.gov'):
    """
    Get the collection entry given a concept id.

    :param concept_id: The string Collection (Concept) Id
    :param pretty: request a 'pretty' version of the response from the service. default False
    :param service: The URL of the service to query (default cmr.earthdata.nasa.gov)
    :returns:The collection JSON object
    """
    pretty = '&pretty=true' if pretty else ''
    c_count = True
    collection_count = '&include_granule_counts=true' if c_count else ''
    cmr_query_url = f'https://{service}/search/collections.json?concept_id={concept_id}{collection_count}{pretty}'
    return process_request(cmr_query_url, provider_collections_dict, page_num=1)
    # return cmr_process_request(cmr_query_url)


def get_related_urls(concept_id, granule_ur, pretty=False, service='cmr.earthdata.nasa.gov'):
    """
    Search for a granules RelatedUrls using the collection concept id and granule ur.
    This provides a way to go from the REST form of a URL that the OPeNDAP server typically
    receives and the URLs that can be used to directly access data (and thus the DMR++
    if the data are in S3 and OPeNDAP-enabled).

    :returns: A dictionary that holds all the RelatedUrls that have Type 'GET DATA' or
        'USE SERVICE DATA.'
    """
    pretty = '&pretty=true' if pretty else ''
    cmr_query_url = f'https://{service}/search/granules.umm_json_v1_4?collection_concept_id={concept_id}&granule_ur={granule_ur}{pretty}'
    return process_request(cmr_query_url, granule_ur_dict, page_num=1)


def get_collection_granules(concept_id, pretty=False, service='cmr.earthdata.nasa.gov', first_last=False):
    """
    Get granules for a collection

    :param concept_id: The string Collection (Concept) Id
    :param pretty: request a 'pretty' version of the response from the service. default False
    :param service: The URL of the service to query (default cmr.earthdata.nasa.gov)
    :param first_last: Only return the first and last granule if set to true
    :returns: The collection JSON object
    """
    pretty = '&pretty=true' if pretty else ''
    cmr_query_url = f'https://{service}/search/granules.json?concept_id={concept_id}{pretty}'
    return process_request(cmr_query_url, collection_granules_dict, first_last, page_size=500)


def decompose_resty_url(url, pretty=False):
    """
    Extract the collection concept id and granule ur. Use this information to
    get the actual URLs that lead to the data. If a 'provider - collection name'
    URL is used, this will result in an error stating that the collection
    concept id does not exist.

    :param url: The URL to parse
    :param pretty: Ask CMR to return a JSON UMM document for humans
    :returns: A dictionary of the URLs, indexed as 'URL1', ..., 'URLn.'
    """
    url_pieces = url.split('/')[3:]
    url_dict = convert(url_pieces)  # convert the array to a dictionary
    print(f'URL parts: {url_dict}') if verbose else ''

    items = get_related_urls(url_dict['collections'], url_dict['granules'], pretty=pretty)
    print(f'Data URLs: {items}') if verbose else ''
    return items<|MERGE_RESOLUTION|>--- conflicted
+++ resolved
@@ -22,22 +22,10 @@
         return f'CMR Exception HTTP status: {self.status} - {self.message}'
 
 
-def print_collection_granules(json_resp):
-    """
-    Print the granule ID, the producer id and the title for each granule
-    Deprecated; Not used
-    """
-    for entry in json_resp["feed"]["entry"]:
-        print(f'ID: {entry["id"]} - {entry["producer_granule_id"]} - {entry["title"]}')
-
-
-def print_provider_collections(json_resp):
-    """
-    Print the provider collection IDs based in the json response
-    Deprecated
-    """
-    for entry in json_resp["feed"]["entry"]:
-        print(f'ID: {entry["id"]} - {entry["title"]}')
+"""
+These are the response processors used by 'process_response()'. They extract
+various things from the JSON and return a dictionary.
+"""
 
 
 def collection_granules_dict(json_resp):
@@ -48,16 +36,16 @@
     """
     dict_resp = {}
     for entry in json_resp["feed"]["entry"]:
-        if "producer_granule_id" in dict_resp:  # some granule records lack "producer_granule_id". jhrg 9/4/22
+        if "producer_granule_id" in entry:  # some granule records lack "producer_granule_id". jhrg 9/4/22
             dict_resp[entry["id"]] = (entry["title"], entry["producer_granule_id"])
         else:
-            dict_resp[entry["id"]] = entry["title"]
+            dict_resp[entry["id"]] = (entry["title"])
     return dict_resp
 
 
 def provider_collections_dict(json_resp):
     """
-    Extract collection IDs and Titles from CMR JSON
+    Extract collection IDs and Titles from CMR JSON. Optionally get the granule count.
 
     :param json_resp: CMR JSON response
     :return: The provider collection IDs and title in a dictionary
@@ -65,7 +53,11 @@
     """
     dict_resp = {}
     for entry in json_resp["feed"]["entry"]:
-        dict_resp[entry["id"]] = entry["title"]
+        if "granule_count" in entry:
+            dict_resp[entry["id"]] = (entry["granule_count"], entry["title"])
+        else:
+            dict_resp[entry["id"]] = (entry["title"])
+
     return dict_resp
 
 
@@ -159,17 +151,10 @@
 
         entries_pg = {}
         if entries > 0:
-<<<<<<< HEAD
             entries_pg = response_processor(json_resp)  # The response_processor() is passed in
             entries_dict = merge(entries_dict, entries_pg)
             
         if page_num != 0 or len(entries_pg) < page_size:
-=======
-            entries = response_processor(json_resp)   # The response_processor() is passed in
-            entries_dict = merge(entries_dict, entries)
-
-        if page_num != 0 or len(entries) < page_size:
->>>>>>> 03e6cfd6
             break
 
     if first_last:
@@ -230,18 +215,18 @@
     return process_request(cmr_query_url, provider_collections_dict, page_size=500)
 
 
-def get_collection_entry(concept_id, pretty=False, service='cmr.earthdata.nasa.gov'):
+def get_collection_entry(concept_id, pretty=False, count=False, service='cmr.earthdata.nasa.gov'):
     """
     Get the collection entry given a concept id.
 
     :param concept_id: The string Collection (Concept) Id
     :param pretty: request a 'pretty' version of the response from the service. default False
+    :param count: request the granule count for the collection
     :param service: The URL of the service to query (default cmr.earthdata.nasa.gov)
     :returns:The collection JSON object
     """
     pretty = '&pretty=true' if pretty else ''
-    c_count = True
-    collection_count = '&include_granule_counts=true' if c_count else ''
+    collection_count = '&include_granule_counts=true' if count else ''
     cmr_query_url = f'https://{service}/search/collections.json?concept_id={concept_id}{collection_count}{pretty}'
     return process_request(cmr_query_url, provider_collections_dict, page_num=1)
     # return cmr_process_request(cmr_query_url)
